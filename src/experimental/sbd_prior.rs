use crate::data::{CategoricalSuffStat, DataOrSuffStat};
use crate::dist::{Beta, Dirichlet};
use crate::prelude::{Categorical, SymmetricDirichlet};
use crate::traits::{ConjugatePrior, Rv, SuffStat};
use fxhash::FxHashMap as HashMap;
#[cfg(feature = "serde1")]
use serde::{Deserialize, Serialize};
<<<<<<< HEAD
use std::collections::{BTreeMap, HashMap};
=======
>>>>>>> ceaa8490

use super::sbd::Sbd;
use super::sbd_stat::SbdSuffStat;

#[cfg_attr(feature = "serde1", derive(Serialize, Deserialize))]
#[cfg_attr(feature = "serde1", serde(rename_all = "snake_case"))]
#[derive(Clone, Debug, PartialEq)]
pub struct Sb {
    alpha: f64,
    seed: Option<u64>,
}

impl Sb {
    pub fn new(alpha: f64, seed: Option<u64>) -> Self {
        Self { alpha, seed }
    }

    pub fn set_alpha_unchecked(&mut self, alpha: f64) {
        self.alpha = alpha;
    }

    pub fn alpha(&self) -> f64 {
        self.alpha
    }
}

#[cfg_attr(feature = "serde1", derive(Serialize, Deserialize))]
#[cfg_attr(feature = "serde1", serde(rename_all = "snake_case"))]
#[derive(Clone, Debug)]
pub struct SbPosterior {
    alpha: f64,
    lookup: BTreeMap<usize, usize>,
    dir: Dirichlet,
}

impl Rv<Sbd> for Sb {
    fn ln_f(&self, x: &Sbd) -> f64 {
        // let k = x.k() + 1;
        // let symdir = SymmetricDirichlet::new_unchecked(self.alpha, k);
        // x.inner
        //     .read()
        //     .map(|obj| symdir.ln_f(&obj.ln_weights))
        //     .unwrap()
        //
        let k = x.k();
        if k == 0 {
            return 1.0;
        }

        let beta = Beta::new_unchecked(1.0, self.alpha);
        x.inner
            .read()
            .map(|inner| {
                inner.ln_weights.iter().take(k).map(|&lnw| lnw.exp()).fold(
                    (1.0, 0.0),
                    |(rm_mass, ln_f), w| {
                        let ln_f_b = beta.ln_f(&(w / rm_mass));
                        // dbg!(&ln_f_b, &w, &rm_mass);
                        (rm_mass - w, ln_f + ln_f_b)
                    },
                )
            })
            .unwrap()
            .1
    }

    fn draw<R: rand::Rng>(&self, rng: &mut R) -> Sbd {
        let seed: u64 = rng.gen();
        Sbd::new(self.alpha, Some(seed)).unwrap()
    }
}

impl Rv<Sbd> for SbPosterior {
    fn ln_f(&self, _x: &Sbd) -> f64 {
        unimplemented!()
    }

    fn draw<R: rand::Rng>(&self, rng: &mut R) -> Sbd {
        let weights: Vec<f64> = self.dir.draw(rng);
        Sbd::from_weights_and_lookup(
            &weights,
            self.lookup.clone(),
            self.alpha,
            Some(rng.gen()),
        )
        .unwrap()
    }
}

fn sbpost_from_stat(alpha: f64, stat: &SbdSuffStat) -> SbPosterior {
    let lookup: BTreeMap<usize, usize> = stat
        .counts()
        .keys()
        .enumerate()
        .map(|(ix, x)| (*x, ix))
        .collect();

    let dir = {
        let alphas: Vec<f64> = stat
            .counts()
            .iter()
            .map(|(_, &ct)| ct as f64 + alpha)
            .chain(std::iter::once(alpha))
            .collect();

        Dirichlet::new(alphas).unwrap()
    };

    assert_eq!(lookup.len() + 1, dir.alphas().len());

    SbPosterior { alpha, lookup, dir }
}

fn sbm_from_stat(alpha: f64, stat: &SbdSuffStat) -> f64 {
    if stat.n() == 0 {
        panic!("SBD Stat is empty {:?}", stat);
    }

    let stat = CategoricalSuffStat::from_parts_unchecked(
        stat.n(),
        stat.counts()
            .values()
            .map(|&ct| ct as f64)
            .chain(std::iter::once(alpha))
            .collect(),
    );

    let symdir = SymmetricDirichlet::new(alpha, stat.counts().len()).unwrap();
    symdir.ln_m(&DataOrSuffStat::SuffStat::<usize, Categorical>(&stat))
}

#[derive(Clone, Debug)]
#[cfg_attr(feature = "serde1", derive(Serialize, Deserialize))]
#[cfg_attr(feature = "serde1", serde(rename_all = "snake_case"))]
pub struct SbCache {
    ln_weights: HashMap<usize, f64>,
    ln_f_new: f64,
}

impl ConjugatePrior<usize, Sbd> for Sb {
    type Posterior = SbPosterior;
    type LnMCache = ();
    type LnPpCache = SbCache;

    fn ln_m_cache(&self) -> Self::LnMCache {}

    fn ln_pp_cache(&self, x: &DataOrSuffStat<usize, Sbd>) -> Self::LnPpCache {
        let post = self.posterior(x);
        // we'll need the alpha for computing 1 / (1 + alpha), which is the
        // expected liklelihood if a new class
        let alpha = post.dir.alphas().last().unwrap();
        // Need to norm the alphas to probabilities
        let ln_norm = post.dir.alphas().iter().sum::<f64>().ln();
        let ln_weights = post
            .lookup
            .iter()
            .map(|(&x, &ix)| (x, post.dir.alphas[ix].ln() - ln_norm))
            .collect();

        // // ln (1/(1 + alpha))
        // let ln_f_new = (1.0 + alpha).recip().ln() - ln_norm;
        let ln_f_new = (alpha / (1.0 + alpha)).ln() - ln_norm;

        SbCache {
            ln_weights,
            ln_f_new,
        }
    }

    fn posterior(&self, x: &DataOrSuffStat<usize, Sbd>) -> Self::Posterior {
        match x {
            DataOrSuffStat::Data(xs) => {
                let mut stat = SbdSuffStat::new();
                stat.observe_many(xs);
                sbpost_from_stat(self.alpha, &stat)
            }
            DataOrSuffStat::SuffStat(stat) => {
                sbpost_from_stat(self.alpha, stat)
            }
            DataOrSuffStat::None => panic!("Need data for posterior"),
        }
    }

    fn ln_m_with_cache(
        &self,
        _cache: &Self::LnMCache,
        x: &DataOrSuffStat<usize, Sbd>,
    ) -> f64 {
        match x {
            DataOrSuffStat::Data(xs) => {
                let mut stat = SbdSuffStat::new();
                stat.observe_many(xs);
                sbm_from_stat(self.alpha, &stat)
            }
            DataOrSuffStat::SuffStat(stat) => sbm_from_stat(self.alpha, stat),
            DataOrSuffStat::None => panic!("Need data for posterior"),
        }
    }

    fn ln_pp_with_cache(&self, cache: &Self::LnPpCache, y: &usize) -> f64 {
        // FIXME: I feel like this isn't quite right
        cache.ln_weights.get(y).copied().unwrap_or(cache.ln_f_new)
    }
}

#[cfg(test)]
mod tests {
    use super::*;

    #[test]
    fn rv_sbd_smoke() {
        let alpha = 0.5;
        let prior = Sb::new(alpha, 1, None);
        let sbd = Sbd::new(alpha, None).unwrap();
        // populate sbd
        (0..1).for_each(|x| {
            sbd.ln_f(&x);
        });

        let ln_f = prior.ln_f(&sbd);
        eprintln!("{ln_f}");
    }

    #[test]
    fn sbd_posterior_smoke() {
        let alpha = 0.5;
        let prior = Sb::new(alpha, 1, None);
        let mut stat = SbdSuffStat::new();
        // populate sbd
        (0..10_usize)
            .cycle()
            .take(100)
            .for_each(|x| stat.observe(&x));

        let mut rng = rand::thread_rng();
        let post = prior.posterior(&DataOrSuffStat::SuffStat(&stat));
        let sbd = post.draw(&mut rng);

        eprintln!("POST: {:?}", post);
        eprintln!("SBD: {:?}", sbd);
    }

    #[test]
    fn breaking_ex1() {
        // This example used to result in NaN weight
        let ln_weights = [
            (-0.627_512_722_454_201_5_f64).exp(),
            (-0.763_394_023_914_272_2_f64).exp(),
        ];
        let alpha = 1.0;
        let prior = Sb::new(alpha, 1, None);
        let sbd =
            Sbd::from_canonical_weights(&ln_weights, alpha, None).unwrap();
        let ln_f = prior.ln_f(&sbd);
        eprintln!("{:?}", ln_weights);
        eprintln!("{ln_f}");
    }

    #[test]
    fn posterior_sanity() {
        let data: Vec<usize> = vec![0, 3, 3, 3, 3, 3, 4, 4, 4, 6];

        let mut stat = SbdSuffStat::new();
        stat.observe_many(&data);

        let prior = Sb::new(0.1, 1, None);

        let mut rng = rand::thread_rng();
        let post = prior.posterior(&DataOrSuffStat::SuffStat(&stat));

        let mut sums = vec![0.0; 4];

        for _ in 0..100 {
            let sbd = post.draw(&mut rng);
            let f0 = sbd.f(&0_usize);
            let f3 = sbd.f(&3_usize);
            let f4 = sbd.f(&4_usize);
            let f6 = sbd.f(&6_usize);

            sums[0] += f0;
            sums[1] += f3;
            sums[2] += f4;
            sums[3] += f6;
        }
        assert!(sums[1] > sums[2]);
        assert!(sums[2] > sums[0]);
        assert!(sums[2] > sums[3]);
    }

    #[test]
    fn posterior_predictive() {
        let data: Vec<usize> = vec![0, 3, 3, 3, 3, 3, 4, 4, 4, 6];

        let mut st = SbdSuffStat::new();
        st.observe_many(&data);

        let stat = DataOrSuffStat::SuffStat(&st);

        let prior = Sb::new(0.1, 1, None);

        let ln_pp_0 =
            <Sb as ConjugatePrior<usize, Sbd>>::ln_pp(&prior, &0, &stat);
        let ln_pp_1 =
            <Sb as ConjugatePrior<usize, Sbd>>::ln_pp(&prior, &1, &stat);
        let ln_pp_2 =
            <Sb as ConjugatePrior<usize, Sbd>>::ln_pp(&prior, &2, &stat);
        let ln_pp_3 =
            <Sb as ConjugatePrior<usize, Sbd>>::ln_pp(&prior, &3, &stat);
        let ln_pp_4 =
            <Sb as ConjugatePrior<usize, Sbd>>::ln_pp(&prior, &4, &stat);
        let ln_pp_5 =
            <Sb as ConjugatePrior<usize, Sbd>>::ln_pp(&prior, &5, &stat);
        let ln_pp_6 =
            <Sb as ConjugatePrior<usize, Sbd>>::ln_pp(&prior, &6, &stat);
        let ln_pp_7 =
            <Sb as ConjugatePrior<usize, Sbd>>::ln_pp(&prior, &7, &stat);

        assert!(ln_pp_0 < ln_pp_4);
        assert::close(ln_pp_0, ln_pp_6, 1e-10);
        assert!(ln_pp_4 < ln_pp_3);
        assert!(ln_pp_1 < ln_pp_0);
        assert::close(ln_pp_1, ln_pp_2, 1e-10);
        assert::close(ln_pp_1, ln_pp_5, 1e-10);
        assert::close(ln_pp_1, ln_pp_7, 1e-10);

        let sum = ln_pp_0.exp() + ln_pp_3.exp() + ln_pp_4.exp() + ln_pp_6.exp();
        eprintln!("{sum}");
    }
}<|MERGE_RESOLUTION|>--- conflicted
+++ resolved
@@ -2,13 +2,9 @@
 use crate::dist::{Beta, Dirichlet};
 use crate::prelude::{Categorical, SymmetricDirichlet};
 use crate::traits::{ConjugatePrior, Rv, SuffStat};
-use fxhash::FxHashMap as HashMap;
 #[cfg(feature = "serde1")]
 use serde::{Deserialize, Serialize};
-<<<<<<< HEAD
 use std::collections::{BTreeMap, HashMap};
-=======
->>>>>>> ceaa8490
 
 use super::sbd::Sbd;
 use super::sbd_stat::SbdSuffStat;
@@ -221,7 +217,7 @@
     #[test]
     fn rv_sbd_smoke() {
         let alpha = 0.5;
-        let prior = Sb::new(alpha, 1, None);
+        let prior = Sb::new(alpha, None);
         let sbd = Sbd::new(alpha, None).unwrap();
         // populate sbd
         (0..1).for_each(|x| {
@@ -235,7 +231,7 @@
     #[test]
     fn sbd_posterior_smoke() {
         let alpha = 0.5;
-        let prior = Sb::new(alpha, 1, None);
+        let prior = Sb::new(alpha, None);
         let mut stat = SbdSuffStat::new();
         // populate sbd
         (0..10_usize)
@@ -259,7 +255,7 @@
             (-0.763_394_023_914_272_2_f64).exp(),
         ];
         let alpha = 1.0;
-        let prior = Sb::new(alpha, 1, None);
+        let prior = Sb::new(alpha, None);
         let sbd =
             Sbd::from_canonical_weights(&ln_weights, alpha, None).unwrap();
         let ln_f = prior.ln_f(&sbd);
@@ -274,7 +270,7 @@
         let mut stat = SbdSuffStat::new();
         stat.observe_many(&data);
 
-        let prior = Sb::new(0.1, 1, None);
+        let prior = Sb::new(0.1, None);
 
         let mut rng = rand::thread_rng();
         let post = prior.posterior(&DataOrSuffStat::SuffStat(&stat));
@@ -307,7 +303,7 @@
 
         let stat = DataOrSuffStat::SuffStat(&st);
 
-        let prior = Sb::new(0.1, 1, None);
+        let prior = Sb::new(0.1, None);
 
         let ln_pp_0 =
             <Sb as ConjugatePrior<usize, Sbd>>::ln_pp(&prior, &0, &stat);
