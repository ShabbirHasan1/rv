# rv

Random variables for rust. rv offers basic functionality for many probability
distributions.

## Design

Random variables are designed to be flexible. For example, we don't just want a
`Beta` distribution that works with `f64`; we want it to work with a bunch of
things like


```rust
extern crate rand;
extern crate rv;

use rv::prelude::*;

// Beta(0.5, 0.5)
let beta = Beta::jeffreys();

let mut rng = rand::thread_rng();

// 100 f64 weights in (0, 1)
let f64s: Vec<f64> = beta.sample(100, &mut rng);
let pdf_x = beta.ln_pdf(&f64s[42]);

// 100 f32 weights in (0, 1)
let f32s: Vec<f32> = beta.sample(100, &mut rng);
let pdf_y = beta.ln_pdf(&f32s[42]);

// 100 Bernoulli distributions -- Beta is a prior on the weight
let berns: Vec<Bernoulli> = beta.sample(100, &mut rng);
let pdf_bern = beta.ln_pdf(&berns[42]);
```

## Contributing

<<<<<<< HEAD
1. All PRs should be branched off `dev`.
2. Please create an issue before starting any work. We're not quite stable, so
   we might actually be working on what you want, or we might be working on
   something that will change the way you might implement it.
3. If you plan on implementing a new distribution, implement at least `Rv`,
   `Support`, and either `ContinuousDistr` or `DiscreteDistr` (more is better)
   for all types that make sense.
4. Implement new distributions for the appropriate types. For example, don't
=======
1. Please create an issue before starting any work. We're far from stable, so
   we might actually be working on what you want, or we might be working on
   something that will change the way you might implement it.
2. If you plan on implementing a new distribution, implement at least `Rv`,
   `Support`, and either `ContinuousDistr` or `DiscreteDistr`. Of course, more
   is better!
3. Implement new distributions for the appropriate types. For example, don't
>>>>>>> 359f4c97
   just implement `Rv<f64>`, also implement `Rv<f32>`. Check out other
   distributions to see how it can be done easily with macros.
4. Write tests, docs, and doc tests.
5. Use `rustfmt`. We've included a `.rustfmt.toml` in the project directory.<|MERGE_RESOLUTION|>--- conflicted
+++ resolved
@@ -36,16 +36,6 @@
 
 ## Contributing
 
-<<<<<<< HEAD
-1. All PRs should be branched off `dev`.
-2. Please create an issue before starting any work. We're not quite stable, so
-   we might actually be working on what you want, or we might be working on
-   something that will change the way you might implement it.
-3. If you plan on implementing a new distribution, implement at least `Rv`,
-   `Support`, and either `ContinuousDistr` or `DiscreteDistr` (more is better)
-   for all types that make sense.
-4. Implement new distributions for the appropriate types. For example, don't
-=======
 1. Please create an issue before starting any work. We're far from stable, so
    we might actually be working on what you want, or we might be working on
    something that will change the way you might implement it.
@@ -53,7 +43,6 @@
    `Support`, and either `ContinuousDistr` or `DiscreteDistr`. Of course, more
    is better!
 3. Implement new distributions for the appropriate types. For example, don't
->>>>>>> 359f4c97
    just implement `Rv<f64>`, also implement `Rv<f32>`. Check out other
    distributions to see how it can be done easily with macros.
 4. Write tests, docs, and doc tests.
